--- conflicted
+++ resolved
@@ -42,7 +42,6 @@
 - **UI de Gradio:** [http://127.0.0.1:7860/ui](http://127.0.0.1:7860/ui)
 - **API docs (Swagger):** [http://127.0.0.1:7860/docs](http://127.0.0.1:7860/docs)
 
-<<<<<<< HEAD
 ### Configuración de logging
 
 Controla el nivel de logging con la variable de entorno `LOG_LEVEL` (por ejemplo `DEBUG`, `INFO`, `WARNING`).
@@ -50,7 +49,8 @@
 ```bash
 export LOG_LEVEL=DEBUG  # Linux / Mac
 set LOG_LEVEL=DEBUG     # Windows CMD
-=======
+
+
 ## ⚙️ Variables de entorno de la cámara
 
 `app.py` usa las variables `CAMERA_INDEX`, `CAMERA_WIDTH` y `CAMERA_HEIGHT` 
@@ -62,7 +62,7 @@
 export CAMERA_WIDTH=640
 export CAMERA_HEIGHT=480
 python app.py
->>>>>>> f5575eb5
+
 ```
 
 ## 📸 Flujo de trabajo
